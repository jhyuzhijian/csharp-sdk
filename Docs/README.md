---
title: C# SDK | 七牛云存储
---

# C# SDK 使用指南


此 SDK 适用于 .NET4 及以上版本。

SDK下载地址：[https://github.com/qiniu/csharp-sdk/tags](https://github.com/qiniu/csharp-sdk/tags)


**应用接入**

- [获取 Access Key 和 Secret Key](#acc-appkey)
- [签名认证](#acc-auth)

**云存储接口**

- [新建资源表](#rs-NewService)
- [上传文件](#rs-PutFile)
    - [服务器端上传](#server-PutFile)
    - [客户端使用授权URL上传](#client-PutFile)
    - [客户端使用UpToken上传](#client-PutFileWithUpToke)
- [获取已上传文件信息](#rs-Stat)
- [下载文件](#rs-Get)
- [发布公开资源](#rs-Publish)
- [取消资源发布](#rs-Unpublish)
- [删除已上传的文件](#rs-Delete)
- [删除整张资源表](#rs-Drop)

## 应用接入

<a name="acc-appkey"></a>

### 1. 获取Access Key 和 Secret Key

要接入七牛云存储，您需要拥有一对有效的 Access Key 和 Secret Key 用来进行签名认证。可以通过如下步骤获得：

1. [开通七牛开发者帐号](https://dev.qiniutek.com/signup)
2. [登录七牛开发者自助平台，查看 Access Key 和 Secret Key](https://dev.qiniutek.com/account/keys) 。

<a name="acc-auth"></a>

### 2. 签名认证

首先，到 [https://github.com/qiniu/csharp-sdk](https://github.com/qiniu/csharp-sdk) 下载SDK源码。

然后，将 SDK 导入到您的 Visual C# 项目中，并编辑 QBox 目录下的 Config.cs 文件，确保其包含您从七牛开发者平台所获取的 [Access Key 和 Secret Key](#acc-appkey)：

    public static string ACCESS_KEY = "<Please apply your access key>";
	public static string SECRET_KEY = "<Dont send your secret key to anyone>";

在完成 Access Key 和 Secret Key 配置后，为了正常使用该 SDK 提供的功能，您还需要使用你获得的 Access Key 和 Secret Key 向七牛云存储服务器发出认证请求：

	DigestAuthClient conn = new DigestAuthClient();

请求成功后得到的 conn 即可用于您正常使用七牛云存储的一系列功能，接下来将一一介绍。

## 云存储接口

<a name="rs-NewService"></a>

### 1. 新建资源表

    // 首先定义资源表名
    string tableName = "tableName";

    // 然后获得签名认证
    DigestAuthClient conn = new DigestAuthClient();

    // 签名认证完成后，即可使用该认证来新建资源表
    RSService rs = new RSService(conn, tableName);
    CallRet callRet = rs.MkBucket();

<a name="rs-PutFile"></a>

### 2. 上传文件

七牛云存储上传文件的方式分为服务器端上传和客户端上传两种。

<a name="server-PutFile"></a>

##### 2.1 服务器端上传

	// 调用资源表对象的 PutFile() 方法进行文件上传
	PutFileRet putFileRet = rs.PutFile(key, mimeType, filePath, customMeta);
<<<<<<< HEAD
=======

##### 2. 客户端上传

因为服务器端已经在之前进行过签名认证持有相应的安全凭证，因此可以直接进行上传。而由于客户端并不持有对RS的安全凭证，所以需要获取上传授权，从而得到一个有上传权限的URL，参见[获得上传授权](#rs-PutAuth)。在获得上传授权URL后，就可以开始上传文件了，示例代码如下：
>>>>>>> 32e12df7

<a name="client-PutFile"></a>	

##### 2.2 客户端使用授权URL上传

###### 2.2.1 获取经过授权的临时URL

客户端上传文件之前需要取得上传授权，可以是一个临时有效URL。

    // 调用资源表对象的 putAuth() 方法来获取授权的临时URL
    PutAuthRet putAuthRet = rs.PutAuth();
    uploadUrl = putAuthRet.Url;

<<<<<<< HEAD
如果请求成功，putAuthRet 会包含 Url 和 Expires 两个字段。Url 字段对应的值为匿名上传的临时 URL，Expires 对应的值则是该临时 URL 的有效期。

###### 2.2.2 使用临时URL上传文件
    
=======
>>>>>>> 32e12df7
    // 通过该临时 URL 进行文件上传
	PutFileRet putFileRet = RSClient.PutFile(uploadUrl, tableName, key, mimeType,
	                                         filePath, customMeta, callbackParam);

<a name="client-PutFileWithUpToke"></a>
	                                         
##### 2.3 客户端使用UpToken上传

###### 2.3.1 生成用于上传文件的临时凭证UpToken

客户端上传文件之前需要取得上传授权，可以一个 UpToken，UpToken 是服务器端颁发给客户端的上传凭证，参数 expires 对应的值则是该 UpToken 的有效期。
 
	// 生成 UpToken
	var authPolicy = new AuthPolicy(tabletName, expires);
    string upToken = authPolicy.MakeAuthTokenString();
    
###### 2.3.2 使用UpToken上传文件

	// 使用 UpToken 上传文件
	PutFileRet putFileRet = RSClient.PutFileWithUpToken(
	                              upToken, tableName, key, mimeType, 
	                              filePath, customMeta, callbackParam);

<a name="rs-Stat"></a>

### 3. 获取已上传文件信息

您可以调用资源表对象的 Stat() 方法并传入一个 Key 来获取指定文件的相关信息。

    // 获取资源表中特定文件信息
    StatRet statRet = rs.Stat(key);

如果请求成功，得到的 statRet 将会包含如下几个字段：

    Hash: <FileETag>
    FileSize: <FileSize>
    PutTime: <PutTime>
    MimeType: <MimeType>

<a name="rs-Get"></a>

### 4. 下载文件

要下载一个文件，首先需要取得下载授权，所谓下载授权，就是取得一个临时合法有效的下载链接，只需传入相应的文件 Key 和下载要保存的文件名作为参数即可。

    // 下载资源表中的特定文件
    GetRet getRet = rs.Get(key, filename);
    GetRet getRet = rs.GetIfNotModified(key, filename, baseHash);

返回的 getRet 包含如下字段：

    Url: <DownloadURL> # 获取文件内容的实际下载地址
    Hash: <FileETag>
    FileSize: <FileSize>
    MimeType: <MimeType>

方法 GetIfNotModified 与 Get 的不同之处在于多了一个 baseHash 参数。这个参数是一个 SHA-1 值，用于判断所指向的文件内容是否被改动。只有在内容没有被变动时才会返回该文件的下载URL。

<a name="rs-Publish"></a>

### 5. 发布公开资源

使用七牛云存储提供的资源发布功能，您可以将一个资源表里边的所有文件以静态链接可访问的方式公开发布到您自己的域名下。

要公开发布一个资源表里边的所有文件，只需调用该资源表对象的 Publish() 方法并传入域名作为参数即可。

    // 公开发布某个资源表
    CallRet publishRet = rs.Publish(DomainName);

<a name="rs-Unpublish"></a>

### 6. 取消资源发布

调用资源表对象的 Unpublish() 方法可取消该资源表内所有文件的静态外链。

    // 取消公开发布某个资源表
    CallRet unpublishRet = rs.Unpublish(DomainName);

<a name="rs-Delete"></a>

### 7. 删除已上传的文件

要删除指定的文件，只需调用资源表对象的 Delete() 方法并传入文件 key 作为参数即可。

    // 删除资源表中的某个文件
    CallRet deleteRet = rs.Delete(key);

<a name="rs-Drop"></a>

### 8. 删除整张资源表

要删除整个资源表及该表里边的所有文件，可以调用资源表对象的 Drop() 方法。
需慎重，这会删除整个表及其所有文件。

    // 删除整个资源表
    CallRet dropRet = rs.Drop();<|MERGE_RESOLUTION|>--- conflicted
+++ resolved
@@ -85,13 +85,6 @@
 
 	// 调用资源表对象的 PutFile() 方法进行文件上传
 	PutFileRet putFileRet = rs.PutFile(key, mimeType, filePath, customMeta);
-<<<<<<< HEAD
-=======
-
-##### 2. 客户端上传
-
-因为服务器端已经在之前进行过签名认证持有相应的安全凭证，因此可以直接进行上传。而由于客户端并不持有对RS的安全凭证，所以需要获取上传授权，从而得到一个有上传权限的URL，参见[获得上传授权](#rs-PutAuth)。在获得上传授权URL后，就可以开始上传文件了，示例代码如下：
->>>>>>> 32e12df7
 
 <a name="client-PutFile"></a>	
 
@@ -105,13 +98,10 @@
     PutAuthRet putAuthRet = rs.PutAuth();
     uploadUrl = putAuthRet.Url;
 
-<<<<<<< HEAD
 如果请求成功，putAuthRet 会包含 Url 和 Expires 两个字段。Url 字段对应的值为匿名上传的临时 URL，Expires 对应的值则是该临时 URL 的有效期。
 
 ###### 2.2.2 使用临时URL上传文件
     
-=======
->>>>>>> 32e12df7
     // 通过该临时 URL 进行文件上传
 	PutFileRet putFileRet = RSClient.PutFile(uploadUrl, tableName, key, mimeType,
 	                                         filePath, customMeta, callbackParam);
